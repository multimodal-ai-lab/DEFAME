--- conflicted
+++ resolved
@@ -110,11 +110,7 @@
         query = query.replace('"','')
         result = self._call_api(query)
 
-<<<<<<< HEAD
         self.logger.log(f"Got result: " + gray(result))
-=======
-        self.logger.log(f"Result: {result}")
->>>>>>> c5daa53f
 
         # Avoid duplicate results
         # TODO: Re-implement to check the source link (URL) instead of the full text
@@ -126,13 +122,9 @@
             self.logger.log("Summarizing...")
             summarize_prompt = SummarizePrompt(query, result)
             result = self.model.generate(str(summarize_prompt), do_debug=self.debug)
-<<<<<<< HEAD
-            self.logger.log(f"Summarized result: " + gray(result))
-=======
             if 'None' in result:
                 query = "Bad Query: " + query
-            self.logger.log(f"Summarized result: {result}")
->>>>>>> c5daa53f
+            self.logger.log(f"Summarized result: " + gray(result))
 
         search_result = SearchResult(query=query, result=result)
 
