import re
from typing import Optional

import numpy as np

from common.console import gray, orange, num2text
from common.modeling import Model
from common.utils import RAILGUARD_WARNING, extract_first_code_block
from eval.logger import EvaluationLogger
from safe.config import debug_safe, num_searches
from safe.prompts.prompt import SearchPrompt, SummarizePrompt
from safe.tools.search.duckduckgo import DuckDuckGo
from safe.tools.search.knowledge_base import KnowledgeBase
from safe.tools.search.query_serper import SerperAPI
from safe.tools.search.search_api import SearchAPI
from safe.tools.search.search_api import SearchResult
from safe.tools.search.wiki_dump import WikiDumpAPI

SEARCH_APIS = {
    "google": SerperAPI,
    "duckduckgo": DuckDuckGo,
    "wiki_dump": WikiDumpAPI,
    "averitec_kb": KnowledgeBase,
}


class Searcher:
    """Searches the specified resource (Google, Wikipedia, ...) for evidence. Takes
    a list of specified search engines. The list defines the precedence of the search
    engines meaning that if search_engine[0] did not yield any results, search_engine[1]
    will be tried next."""
    # TODO: Rank the websites according to their credibility, like MUSE
    search_apis: dict[str, SearchAPI]

    def __init__(self, 
                 search_engines: list[str],
                 model: Model,
                 logger: EvaluationLogger = None,
                 summarize: bool = True,
                 max_searches: int = 5,
                 limit_per_search: int = 10):
        self.logger = logger or EvaluationLogger()
        self.search_apis = {se: SEARCH_APIS[se](logger=self.logger) for se in search_engines}
        self.model = model

        self.summarize = summarize
        self.max_searches = max_searches
        self.limit_per_search = limit_per_search

        self.debug = debug_safe

        self.past_queries_helpful: dict[str, bool] = {}

    def find_evidence(
            self,
            claim: str,
    ) -> list[SearchResult]:
        """Main method of the Searcher class implementing the searching strategy.
        Takes a claim, produces proper search queries to find sufficient evidence that helps to
        verify the claim and returns the retrieved list of (summarized) search results."""

        # Start with a first ad-hoc search by simply using the original claim as the search query
        first_precedence_search_engine = list(self.search_apis.values())[0]
        search_results = self._submit_query_and_process_results(claim, first_precedence_search_engine, claim)

        # As long as the information is insufficient for a conclusive veracity prediction,
        # continue gathering more information
        n_searches = 0
        while not self.sufficient_knowledge(claim, search_results) and n_searches < self.max_searches:
            new_results = self._gather_more_results(claim, past_results=search_results)
            search_results.extend(new_results)
            n_searches += 1

        self.past_queries_helpful = {}  # reset
        return search_results

    def _gather_more_results(self,
                             claim: str,
                             past_results: list[SearchResult],
                             ) -> list[SearchResult]:
        """Generates a search query and runs it to find new information that helps
        to verify the claim and is not already contained in past_results. Tries a
        search engine with lower precedence if the one with higher precedence didn't
        yield and results."""
        # Try the search engines according to their precedence
        for search_engine in list(self.search_apis.values()):
            query = self._generate_query(claim, search_engine.name, past_results)
            results = self._submit_query_and_process_results(query, search_engine, claim, past_results)

            # Register the used query and save its usefulness
            self.past_queries_helpful[query] = np.any([result.is_useful() for result in results])

            # If there is at least one result, we were successful TODO: restrict to useful results
            if len(results) > 0:
                return results

        return []

    def _generate_query(self,
                        claim: str,
                        search_engine_name: str,
                        past_results: list[SearchResult]):
        """Produces the next query depending on the search engine to use. Ensures that
        the query is different to all previous queries."""
        # Construct the prompt tasking the model to produce a search query
        knowledge = extract_knowledge(past_results)
        past_queries = [query if self.past_queries_helpful[query] else "Bad query: " + query
                        for query in list(self.past_queries_helpful.keys())]
        past_queries_str = '\n'.join(past_queries) or 'N/A'

        # Get the query and avoid it to be the same as any of the past queries
        query = None
        while query is None or query in past_queries:
            search_prompt = SearchPrompt(claim, knowledge, past_queries_str,
                                         search_engine=search_engine_name,
                                         open_source=self.model.open_source)
            model_response = self.model.generate(str(search_prompt), do_debug=self.debug)
            query = self._extract_query(model_response)
            if query in past_queries:
                self.logger.log(orange("Duplicate query proposed. Trying again..."))
<<<<<<< HEAD
                past_queries_str += f"\n{query}"  # Change the prompt to enable different answer for deterministic model
                break
=======
                # Change the prompt to enable different answer for deterministic model
                past_queries_str += f"\nBad query: {query}"
>>>>>>> a44b7893

        return query

    def _extract_query(self, model_response: str) -> Optional[str]:
        model_response = model_response.replace('"', '')

        # Check if the LLM safeguard was hit
        if model_response.startswith("I cannot") or model_response.startswith("I'm sorry"):
            self.logger.log(RAILGUARD_WARNING)
            return None

        query = extract_first_code_block(model_response, ignore_language=True)
        if not query:
            query = self._post_process_query(model_response)

        return query

    def _post_process_query(
            self,
            model_response: str,
    ) -> str:
        """
        Processes the model response to extract the query. Ensures correct formatting
        and adjusts the response if needed.
        """

        # If query extraction was unsuccessful, use the LLM to extract the query from the response
        self.logger.log(f"No query was found in output - likely due to "
                        f"wrong formatting.\nModel Output: {model_response}")

        instruction = "Extract a simple sentence that I can use for a Google Search query from this string:\n"
        query = self.model.generate(instruction + model_response)

        # Remove unwanted newlines
        query = query.replace('\n', '')
        re.sub(r'[\n`´]', '', query)

        return query

    def _submit_query_and_process_results(
            self,
            query: str,
            search_engine: SearchAPI,
            claim: str,
            past_results: list[SearchResult] = None
    ) -> list[SearchResult]:
        # Run the search
        results = search_engine.search(query, self.limit_per_search)
        self.past_queries_helpful[query] = True

        # Postprocess results
        for result in results:
            result.text = postprocess_result(result.text)

        # Remove already known results
        if past_results:
            results = [r for r in results if r not in past_results]

        self.logger.log(f"Got {len(results)} new result(s).")

        # No results found
        if len(results) == 0:
            return []

        # Truncate and summarize results
        for result in results:
<<<<<<< HEAD
            num_result_tokens = len(result.text) // 3  # 1 token has approx. 3 to 4 chars
            if num_result_tokens > self.model.max_tokens:
                self.logger.log(orange(f"INFO: Truncating search result due to excessive length "
                                       f"({num2text(num_result_tokens)} tokens), exceeding maximum LLM "
                                       f"context length of {num2text(self.model.max_tokens)} chars."))
                # Cut the result text, maintaining a little buffer for the summary prompt
                result.text = result.text[:int(self.model.max_tokens * 3 * 0.9)]

        # Summarize the results to a compact text containing the necessary infos
        if self.summarize:
            self.logger.log("Summarizing...")
            for result in results:
                summarize_prompt = SummarizePrompt(query, result.text)
                result.summary = self.model.generate(str(summarize_prompt), do_debug=self.debug)
                self.logger.log(f"Summarized result: " + gray(result.summary))
=======
            result_str = result.text if len(result.text) < 10_000 else result.text[:10_000] + " [...]"
            self.logger.log(gray(result_str))
            self._maybe_truncate_result(result)
            if self.summarize:
                self._summarize_result(result, claim)
>>>>>>> a44b7893

        return results

    def _maybe_truncate_result(self, result: SearchResult):
        """Truncates the result's text if it's too long (exceeds the LLM context length limit)."""
        num_result_tokens = len(result.text) // 3  # 1 token has approx. 3 to 4 chars
        if num_result_tokens > self.model.max_tokens:
            self.logger.log(orange(f"INFO: Truncating search result due to excessive length "
                                   f"({num2text(num_result_tokens)} tokens), exceeding maximum LLM "
                                   f"context length of {num2text(self.model.max_tokens)} chars."))
            # Cut the result text, maintaining a little buffer for the summary prompt
            result.text = result.text[:self.model.max_tokens * 3 * 0.9]

    def _summarize_result(self, result: SearchResult, claim: str):
        summarize_prompt = SummarizePrompt(claim, result.query, result.text)
        result.summary = self.model.generate(str(summarize_prompt), do_debug=self.debug)
        self.logger.log(f"Summarized result: " + gray(result.summary))

    def sufficient_knowledge(
            self,
            claim: str,
            past_results: list[SearchResult],
    ) -> bool:
        """
        # TODO: Replace this by the standard reasoner
        This function uses an LLM to evaluate the sufficiency of search_results.
        """
        knowledge = extract_knowledge(past_results)
        instruction = ("Given the following INFORMATION, determine if it is enough to conclusively decide "
                       "whether the CLAIM is true or false with high certainty. If the INFORMATION is sufficient, "
                       "respond 'sufficient'. Otherwise, respond 'insufficient'. "
                       "If you are in doubt or need more information, respond 'insufficient'. "
                       "Respond with only one word.")
        input = f"{instruction}\INFORMATION:\n{knowledge}\CLAIM:{claim}"
        model_decision = self.model.generate(input)
        if model_decision.lower() == "sufficient":
            self.logger.log(f"Sufficient knowledge found.")
            return True
        else:
            return False


def postprocess_result(result: str):
    """Removes all double curly braces to avoid conflicts with Jinja."""
    result = re.sub(r"\{\{.*}}", "", result)
    return result


def extract_knowledge(search_results: list[SearchResult]) -> str:
    knowledge = [result.summary for result in search_results if result.is_useful()]
    return '\n'.join(knowledge) or 'N/A'<|MERGE_RESOLUTION|>--- conflicted
+++ resolved
@@ -118,13 +118,8 @@
             query = self._extract_query(model_response)
             if query in past_queries:
                 self.logger.log(orange("Duplicate query proposed. Trying again..."))
-<<<<<<< HEAD
-                past_queries_str += f"\n{query}"  # Change the prompt to enable different answer for deterministic model
-                break
-=======
                 # Change the prompt to enable different answer for deterministic model
                 past_queries_str += f"\nBad query: {query}"
->>>>>>> a44b7893
 
         return query
 
@@ -191,29 +186,11 @@
 
         # Truncate and summarize results
         for result in results:
-<<<<<<< HEAD
-            num_result_tokens = len(result.text) // 3  # 1 token has approx. 3 to 4 chars
-            if num_result_tokens > self.model.max_tokens:
-                self.logger.log(orange(f"INFO: Truncating search result due to excessive length "
-                                       f"({num2text(num_result_tokens)} tokens), exceeding maximum LLM "
-                                       f"context length of {num2text(self.model.max_tokens)} chars."))
-                # Cut the result text, maintaining a little buffer for the summary prompt
-                result.text = result.text[:int(self.model.max_tokens * 3 * 0.9)]
-
-        # Summarize the results to a compact text containing the necessary infos
-        if self.summarize:
-            self.logger.log("Summarizing...")
-            for result in results:
-                summarize_prompt = SummarizePrompt(query, result.text)
-                result.summary = self.model.generate(str(summarize_prompt), do_debug=self.debug)
-                self.logger.log(f"Summarized result: " + gray(result.summary))
-=======
             result_str = result.text if len(result.text) < 10_000 else result.text[:10_000] + " [...]"
             self.logger.log(gray(result_str))
             self._maybe_truncate_result(result)
             if self.summarize:
                 self._summarize_result(result, claim)
->>>>>>> a44b7893
 
         return results
 
@@ -225,7 +202,7 @@
                                    f"({num2text(num_result_tokens)} tokens), exceeding maximum LLM "
                                    f"context length of {num2text(self.model.max_tokens)} chars."))
             # Cut the result text, maintaining a little buffer for the summary prompt
-            result.text = result.text[:self.model.max_tokens * 3 * 0.9]
+            result.text = result.text[:int(self.model.max_tokens * 3 * 0.9)]
 
     def _summarize_result(self, result: SearchResult, claim: str):
         summarize_prompt = SummarizePrompt(claim, result.query, result.text)
