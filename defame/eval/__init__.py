--- conflicted
+++ resolved
@@ -5,11 +5,7 @@
 from .newsclippings.benchmark import NewsCLIPpings
 from .dgm4.benchmark import DGM4
 from .mocheg.benchmark import MOCHEG
-<<<<<<< HEAD
-from .claimreview.benchmark import ClaimReview2024
-=======
 from .claimreview2024.benchmark import ClaimReview2024
->>>>>>> 9b8a7d54
 
 BENCHMARK_REGISTRY = {
     AVeriTeC,
